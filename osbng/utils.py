--- conflicted
+++ resolved
@@ -1,4 +1,3 @@
-<<<<<<< HEAD
 """Provides utility functions to support parameterised testing."""
 
 import json
@@ -14,22 +13,4 @@
         dict: The test cases as a dictionary.
     """
     with open(file_path) as f:
-        return json.load(f)
-=======
-"""Provides utility functions to support testing."""
-
-import json
-
-
-def _load_test_cases(file_path: str) -> dict:
-    """Load test cases from a JSON file.
-
-    Args:
-        file_path (str): The path to the JSON file containing the test cases.
-
-    Returns:
-        dict: The test cases as a dictionary.
-    """
-    with open(file_path) as f:
-        return json.load(f)
->>>>>>> 261d7428
+        return json.load(f)