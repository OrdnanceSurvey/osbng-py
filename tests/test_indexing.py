--- conflicted
+++ resolved
@@ -1,4 +1,3 @@
-<<<<<<< HEAD
 """Testing for the indexing module.
 
 Test cases are loaded from a JSON file using the _load_test_cases function from the utils module.
@@ -97,105 +96,4 @@
             xy_to_bng(easting, northing, resolution)
     else:
         bng_ref = xy_to_bng(easting, northing, resolution)
-        assert bng_ref.bng_ref_formatted == test_case["expected"]["bng_ref_formatted"]
-=======
-"""Testing for the indexing module.
-
-Test cases are loaded from a JSON file using the _load_test_cases function from the utils module.
-"""
-
-import pytest
-
-from osbng.indexing import (
-    _validate_and_normalise_bng_resolution,
-    _validate_easting_northing,
-    _get_bng_suffix,
-    xy_to_bng,
-)
-from osbng.errors import _EXCEPTION_MAP
-from osbng.utils import _load_test_cases
-
-
-# Parameterised test for _validate_and_normalise_bng_resolution function
-@pytest.mark.parametrize(
-    "test_case",
-    _load_test_cases(file_path="./data/indexing_test_cases.json")[
-        "_validate_and_normalise_bng_resolution"
-    ],
-)
-def test__validate_and_normalise_bng_resolution(test_case):
-    """Test _validate_and_normalise_bng_resolution with test cases from JSON file."""
-    resolution = test_case["resolution"]
-    if "expected_exception" in test_case:
-        exception_name = test_case["expected_exception"]["name"]
-        # Get exception class from name
-        exception_class = _EXCEPTION_MAP[exception_name]
-        with pytest.raises(exception_class):
-            _validate_and_normalise_bng_resolution(resolution)
-    else:
-        assert (
-            _validate_and_normalise_bng_resolution(resolution) == test_case["expected"]
-        )
-
-
-# Parameterised test for _validate_easting_northing function
-@pytest.mark.parametrize(
-    "test_case",
-    _load_test_cases(file_path="./data/indexing_test_cases.json")[
-        "_validate_easting_northing"
-    ],
-)
-def test__validate_easting_northing(test_case):
-    """Test _validate_and_normalise_bng_resolution with test cases from JSON file."""
-    easting = test_case["easting"]
-    northing = test_case["northing"]
-    if "expected_exception" in test_case:
-        exception_name = test_case["expected_exception"]["name"]
-        # Get exception class from name
-        exception_class = _EXCEPTION_MAP[exception_name]
-        with pytest.raises(exception_class):
-            _validate_easting_northing(easting, northing)
-    else:
-        _validate_easting_northing(easting, northing)
-
-
-# Parameterised test for _get_bng_suffix function
-@pytest.mark.parametrize(
-    "test_case",
-    _load_test_cases(file_path="./data/indexing_test_cases.json")["_get_bng_suffix"],
-)
-def test__get_bng_suffix(test_case):
-    """Test _get_bng_suffix function with test cases from JSON file.
-
-    Args:
-        test_case (dict): Test case from JSON file.
-    """
-    easting = test_case["easting"]
-    northing = test_case["northing"]
-    resolution = test_case["resolution"]
-    expected = test_case["expected"]
-    assert _get_bng_suffix(easting, northing, resolution) == expected
-
-
-# Parameterised test for xy_to_bng function
-@pytest.mark.parametrize(
-    "test_case",
-    _load_test_cases(file_path="./data/indexing_test_cases.json")[
-        "xy_to_bng"
-    ],
-)
-def test_xy_to_bng(test_case):
-    """Test xy_to_bng with test cases from JSON file."""
-    easting = test_case["easting"]
-    northing = test_case["northing"]
-    resolution = test_case["resolution"]
-    if "expected_exception" in test_case:
-        exception_name = test_case["expected_exception"]["name"]
-        # Get exception class from name
-        exception_class = _EXCEPTION_MAP[exception_name]
-        with pytest.raises(exception_class):
-            xy_to_bng(easting, northing, resolution)
-    else:
-        bng = xy_to_bng(easting, northing, resolution)
-        assert bng.bng_ref_formatted == test_case["expected"]["bng_ref_formatted"]
->>>>>>> 261d7428
+        assert bng_ref.bng_ref_formatted == test_case["expected"]["bng_ref_formatted"]